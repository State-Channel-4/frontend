import CountdownTimer from '@/components/animated-counter'
import Image from 'next/image'
import EthereumIcon from '/assets/ethereum-stroke.svg'

export default function Landing() {
  return (
<<<<<<< HEAD
    <>
      <Image
        alt="Preview"
        className="hidden h-full max-w-full object-cover md:block"
        src={landingPageBG}
      />
      <Image
        alt="Preview"
        className="block h-full object-fill md:hidden"
        src={landingPageBGMobile}
      />
    </>
=======
    <main className="min-h-full bg-[hsl(124,61%,36%)] lg:h-full">
      <div className="container flex h-full max-w-7xl flex-col items-center justify-center space-y-16 px-3 py-8 lg:flex-row lg:justify-between lg:space-x-6 lg:px-16 xl:px-24">
        <article className="flex flex-col items-center text-center">
          <p className="font-dm font-medium tracking-wide xl:text-lg">THESE WEBSITES HAVE BEEN ADDED BY</p>
          <h3 className="text-4xl font-bold xl:text-6xl">USERS LIKE YOU</h3>
          <div id="spacer" className="p-8 xl:p-24"></div>
          <p className="max-w-md font-dm text-sm font-medium tracking-wide lg:text-base">THIS PROJECT USES STATE CHANNELS & RANDOM CONTENT FOR YOUR ENTERTAINMENT</p>
          <div id="spacer" className="p-2"></div>
          <section>
            <div className="grid max-w-[360px] grid-cols-6 grid-rows-[1fr_2rem] border-2 border-primary">
              <div className="relative col-span-1 col-start-1 row-span-1 flex items-center justify-center border-r-2 border-primary text-primary">
                <Image src={EthereumIcon} width={21} height={32} alt={'Ethereum logo'} />
              </div>
              <div className="col-span-5 col-start-2 row-span-1 row-start-1 px-2 py-4">
                <h3 className="text-base font-bold">ETHEREUM TECHNOLOGY</h3>
              </div>
              <div className="col-span-6 col-start-1 row-span-1 flex items-center justify-center border-t-2 border-primary">
                <p className="text-xs uppercase tracking-wide">GOOD VIBES ONLY (maybe)</p>
              </div>
            </div>
          </section>
        </article>

        <article className='flex flex-col items-center justify-center gap-y-2 text-center'>
          <h6 className='font-dm text-sm font-medium uppercase tracking-widest lg:text-lg'>Transmission starts in...</h6>
          <CountdownTimer from={10} />
        </article>
      </div>
    </main>

>>>>>>> be117edf
  )
}<|MERGE_RESOLUTION|>--- conflicted
+++ resolved
@@ -1,53 +1,53 @@
-import CountdownTimer from '@/components/animated-counter'
-import Image from 'next/image'
-import EthereumIcon from '/assets/ethereum-stroke.svg'
+import Image from "next/image"
+
+import CountdownTimer from "@/components/animated-counter"
+
+import EthereumIcon from "/assets/ethereum-stroke.svg"
 
 export default function Landing() {
   return (
-<<<<<<< HEAD
-    <>
-      <Image
-        alt="Preview"
-        className="hidden h-full max-w-full object-cover md:block"
-        src={landingPageBG}
-      />
-      <Image
-        alt="Preview"
-        className="block h-full object-fill md:hidden"
-        src={landingPageBGMobile}
-      />
-    </>
-=======
     <main className="min-h-full bg-[hsl(124,61%,36%)] lg:h-full">
       <div className="container flex h-full max-w-7xl flex-col items-center justify-center space-y-16 px-3 py-8 lg:flex-row lg:justify-between lg:space-x-6 lg:px-16 xl:px-24">
         <article className="flex flex-col items-center text-center">
-          <p className="font-dm font-medium tracking-wide xl:text-lg">THESE WEBSITES HAVE BEEN ADDED BY</p>
+          <p className="font-dm font-medium tracking-wide xl:text-lg">
+            THESE WEBSITES HAVE BEEN ADDED BY
+          </p>
           <h3 className="text-4xl font-bold xl:text-6xl">USERS LIKE YOU</h3>
           <div id="spacer" className="p-8 xl:p-24"></div>
-          <p className="max-w-md font-dm text-sm font-medium tracking-wide lg:text-base">THIS PROJECT USES STATE CHANNELS & RANDOM CONTENT FOR YOUR ENTERTAINMENT</p>
+          <p className="max-w-md font-dm text-sm font-medium tracking-wide lg:text-base">
+            THIS PROJECT USES STATE CHANNELS & RANDOM CONTENT FOR YOUR
+            ENTERTAINMENT
+          </p>
           <div id="spacer" className="p-2"></div>
           <section>
             <div className="grid max-w-[360px] grid-cols-6 grid-rows-[1fr_2rem] border-2 border-primary">
               <div className="relative col-span-1 col-start-1 row-span-1 flex items-center justify-center border-r-2 border-primary text-primary">
-                <Image src={EthereumIcon} width={21} height={32} alt={'Ethereum logo'} />
+                <Image
+                  src={EthereumIcon}
+                  width={21}
+                  height={32}
+                  alt={"Ethereum logo"}
+                />
               </div>
               <div className="col-span-5 col-start-2 row-span-1 row-start-1 px-2 py-4">
                 <h3 className="text-base font-bold">ETHEREUM TECHNOLOGY</h3>
               </div>
               <div className="col-span-6 col-start-1 row-span-1 flex items-center justify-center border-t-2 border-primary">
-                <p className="text-xs uppercase tracking-wide">GOOD VIBES ONLY (maybe)</p>
+                <p className="text-xs uppercase tracking-wide">
+                  GOOD VIBES ONLY (maybe)
+                </p>
               </div>
             </div>
           </section>
         </article>
 
-        <article className='flex flex-col items-center justify-center gap-y-2 text-center'>
-          <h6 className='font-dm text-sm font-medium uppercase tracking-widest lg:text-lg'>Transmission starts in...</h6>
+        <article className="flex flex-col items-center justify-center gap-y-2 text-center">
+          <h6 className="font-dm text-sm font-medium uppercase tracking-widest lg:text-lg">
+            Transmission starts in...
+          </h6>
           <CountdownTimer from={10} />
         </article>
       </div>
     </main>
-
->>>>>>> be117edf
   )
 }