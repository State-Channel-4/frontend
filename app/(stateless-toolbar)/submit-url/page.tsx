--- conflicted
+++ resolved
@@ -2,44 +2,29 @@
 
 import { useEffect, useMemo, useState } from "react"
 import Image from "next/image"
-<<<<<<< HEAD
 import BrowserIcon from "@/assets/browser-icon.svg"
+import Channel4IconBlack from "@/assets/channel-4-icon-black.svg"
 import InfoIcon from "@/assets/info-icon.svg"
 import { useAuth } from "@/contexts/AuthContext"
-import { usePasswordStore } from "@/store/password"
-=======
-import Channel4IconBlack from "@/assets/channel-4-icon-black.svg"
 import { useJwtStore } from "@/store/jwt"
 import { useReceiptsStore } from "@/store/receipts"
->>>>>>> b87f51bf
 import { Tag, TagMap } from "@/types"
 
-<<<<<<< HEAD
-import { getRawTransactionToSign } from "@/lib/utils"
+import { Button } from "@/components/ui/button"
 import Select from "@/components/ui/select"
-=======
-import { Button } from "@/components/ui/button"
 import TagRow from "@/components/ui/tag-row"
->>>>>>> b87f51bf
 import RequireAuth from "@/components/helper/RequireAuth"
 
 import { SubmitSiteFrame } from "./components/SubmitSiteFrame"
 import Slider from "./components/slider"
 
 const SubmitUrl = () => {
-<<<<<<< HEAD
-  const { token, userId } = usePasswordStore()
+  const { updateList } = useReceiptsStore()
+  const { token, userId } = useJwtStore()
   const [description, setDescription] = useState<string>("")
   const [errorSending, setErrorSending] = useState<Error | null>(null)
   const [isSending, setIsSending] = useState(false)
   const [previewPasses, setPreviewPasses] = useState(false)
-=======
-  const { updateList } = useReceiptsStore()
-  const { token, userId } = useJwtStore()
-  const [title, setTitle] = useState<string | null>(null)
-  const [url, setUrl] = useState<string | null>(null)
-  const [showTags, setShowTags] = useState<TagMap>(new Map())
->>>>>>> b87f51bf
   const [selectedTags, setSelectedTags] = useState<TagMap>(new Map())
   const [showTags, setShowTags] = useState<TagMap>(new Map())
   const [sent, setSent] = useState(false)
@@ -68,33 +53,17 @@
   }, [])
 
   const onClickShareItHandler = async () => {
-<<<<<<< HEAD
     setIsSending(true)
-    const functionName = "submitURL"
-    const params = [description, url, Array.from(selectedTags.keys())]
-
-    const metaTx = await getRawTransactionToSign(functionName, params)
-    // const signedSubmitURLtx = await wallet
-    //   ?.signTransaction(metaTx)
-    const signedSubmitURLtx = ""
-    await fetch(process.env.NEXT_PUBLIC_API_URL + "/url", {
-=======
-    setIsLoading(true)
     const response = await fetch(process.env.NEXT_PUBLIC_API_URL + "/url", {
->>>>>>> b87f51bf
       method: "POST",
       headers: {
         "Content-Type": "application/json",
         Authorization: `Bearer ${token}`,
       },
       body: JSON.stringify({
-<<<<<<< HEAD
-        signedMessage: signedSubmitURLtx,
-        address: "",
-        functionName: functionName,
-        params: params,
-        // TODO: temp params for mongodb
-        userId: userId,
+        title: description,
+        url: url,
+        tags: Array.from(selectedTags.keys()),
       }),
     })
       .then((res) => {
@@ -108,6 +77,7 @@
           setSelectedTags(new Map())
           setSent(false)
         }, 3000)
+        return res.json()
       })
       .catch((err) => {
         console.log("Flag error")
@@ -119,22 +89,11 @@
       .finally(() => {
         setIsSending(false)
       })
-=======
-        title: title,
-        url: url,
-        tags: Array.from(selectedTags.keys()),
-      }),
-    }).then((res) => res.json())
     updateList({
       object: response.newUrl,
       receipt: response.receipt,
       type: "Url",
     })
-    setTitle(null)
-    setUrl(null)
-    setSelectedTags(new Map())
-    setIsLoading(false)
->>>>>>> b87f51bf
   }
 
   return (
