"use client"

import { useState } from "react"
import Image from "next/image"
import BadURLDisplay from "@/assets/bad-url-display.png"

interface SubmitSiteFrame {
  url: string
}

export function SubmitSiteFrame({ url }: SubmitSiteFrame): JSX.Element {
  const [error] = useState<Error | null>(null)

  return (
    <div className="mt-2 h-[280px] rounded-2xl border border-shark-600 md:h-[239px]">
      {error ? (
        <div className="flex h-full items-center justify-center rounded-2xl bg-shark-200">
          <div className="px-4 text-shark-800">
            Can&apos;t connect. Please try a different URL
          </div>
        </div>
<<<<<<< HEAD
      ) : url ? (
        <iframe className="h-full w-full rounded-2xl" src={url} />
=======
      ) : iframeUrl ? (
        <iframe className="h-full w-full rounded-2xl" src={iframeUrl} title="Website Preview" />
>>>>>>> 7dfd5666
      ) : (
        <Image
          alt="No URL"
          className="h-full w-full rounded-2xl"
          src={BadURLDisplay}
        />
      )}
    </div>
  )
}<|MERGE_RESOLUTION|>--- conflicted
+++ resolved
@@ -19,13 +19,12 @@
             Can&apos;t connect. Please try a different URL
           </div>
         </div>
-<<<<<<< HEAD
       ) : url ? (
-        <iframe className="h-full w-full rounded-2xl" src={url} />
-=======
-      ) : iframeUrl ? (
-        <iframe className="h-full w-full rounded-2xl" src={iframeUrl} title="Website Preview" />
->>>>>>> 7dfd5666
+        <iframe
+          className="h-full w-full rounded-2xl"
+          src={url}
+          title="Website Preview"
+        />
       ) : (
         <Image
           alt="No URL"
