--- conflicted
+++ resolved
@@ -1,13 +1,8 @@
 "use client"
 
 import { useCallback, useEffect, useReducer } from "react"
-<<<<<<< HEAD
 import { useJwtStore } from "@/store/jwt"
 import { useReceiptsStore } from "@/store/receipts"
-=======
-import { useAuth } from "@/contexts/AuthContext"
-import { usePasswordStore } from "@/store/password"
->>>>>>> a7edde47
 import { C4Content, Tag, TagMap } from "@/types"
 
 import {
@@ -32,17 +27,14 @@
   | { type: "SET_ERROR"; message: string }
   | { type: "SET_LOADING"; isLoading: boolean }
   | { type: "SET_MIX"; mix: C4Content[] }
+  | { type: "SET_MIX"; mix: C4Content[] }
   | { type: "SET_TAGS"; tags: TagMap }
-<<<<<<< HEAD
-  | { type: "SET_LIKES"; likes: string[]; currentSite: C4Content | null }
-=======
   | {
       type: "SET_LIKES"
       currentSite: C4Content | null
       likes: string[]
       mix?: C4Content[]
     }
->>>>>>> a7edde47
   | { type: "CHANGE_SITE"; currentSite: C4Content | null; mixIndex: number }
 
 const initialState: MixState = {
@@ -96,13 +88,8 @@
 }
 
 const useMix = () => {
-<<<<<<< HEAD
-  const { token } = useJwtStore()
+  const { token, userId } = useJwtStore()
   const { updateList } = useReceiptsStore()
-=======
-  const { signer, signedIn } = useAuth()
-  const { token, userId } = usePasswordStore()
->>>>>>> a7edde47
   const [state, dispatch] = useReducer(mixReducer, initialState)
   const getTagsFromStore = () => {
     if (typeof window === "undefined") return
@@ -184,14 +171,8 @@
   }, [state.selectedTags])
 
   const likeOrUnlike = useCallback(
-<<<<<<< HEAD
     async (contentId: string, liked: boolean) => {
-      const { currentSite, userLikes } = state
-=======
-    async (contentId: string) => {
-      if (!signedIn) return
       const { currentSite, mix, mixIndex, userLikes } = state
->>>>>>> a7edde47
       if (!currentSite) return
       const isLiked = userLikes.includes(contentId)
       const newUserLikes = isLiked
@@ -211,28 +192,12 @@
         mix: updatedMix,
       })
       try {
-<<<<<<< HEAD
         await updateLikesInApi(contentId, liked, token!, updateList)
-=======
-        await updateLikesInApi(contentId, !isLiked, signer!, token!, userId!)
->>>>>>> a7edde47
       } catch (error) {
         console.error(error)
       }
     },
-<<<<<<< HEAD
     [state, token, updateList]
-  )
-
-  const changeSite = () => {
-    const { mix, mixIndex, selectedTags } = state
-    if (!mix) return
-    const newMixIndex = mixIndex + 1
-
-    // Get more content if we are almost at the end of the mix
-    if (newMixIndex >= mix.length + state.mixIndexLimit) {
-=======
-    [signer, signedIn, state, token, userId]
   )
 
   const changeSite = () => {
@@ -245,7 +210,6 @@
       mix.length === mixLimit &&
       newMixIndex >= mix.length + state.mixIndexLimit
     ) {
->>>>>>> a7edde47
       fetchMixContent()
     }
 
