import Image from "next/image"
import Link from "next/link"
import browserIcon from "@/assets/browser-icon.svg"
import xIcon from "@/assets/x-icon.svg"
import { useWallet } from "@/contexts/WalletContext"

import { siteConfig } from "@/config/site"

interface MainMenuProps {
  open: boolean
  onClose: () => void
}

export default function MainMenu({ open, onClose }: MainMenuProps) {
  // Hardcode signedIn variable for now
  const signedIn = true

  const { connect, disconnect } = useWallet()

  return (
<<<<<<< HEAD
    <div className="absolute bottom-[calc(100%)] left-4 w-[351px] rounded-2xl border border-shark-700 bg-shark-950 p-6 sm:bottom-[calc(100%+8px)] sm:left-10">
      <div onClick={() => connect()}>Test</div>
=======
    <div
      className="absolute bottom-[calc(100%+20px)] left-5 w-[calc(100%-40px)] rounded-2xl border border-shark-700 bg-shark-950 p-6 transition-all duration-300 sm:bottom-[calc(100%+12px)] sm:left-12 sm:w-[351px]"
      style={{
        opacity: open ? 1 : 0,
        pointerEvents: open ? "auto" : "none",
        transform: open ? "translateY(0px)" : "translateY(45px)",
      }}
    >
>>>>>>> cd679963
      {signedIn && (
        <div className="mb-6">
          <Link href={siteConfig.mainNav.addSite.href}>
            <div className="flex items-center justify-between border-b border-shark-800 p-4 transition-all hover:border-green">
              <div className="w-full bg-c4-gradient-separator bg-clip-text text-transparent">
                {siteConfig.mainNav.addSite.title}
              </div>
              <Image alt="Browser" src={browserIcon} />
            </div>
          </Link>
          <Link href={siteConfig.mainNav.dashboard.href}>
            <div className="border-b border-shark-800 p-4 text-shark-300 transition-all hover:border-green hover:text-shark-200">
              {siteConfig.mainNav.dashboard.title}
            </div>
          </Link>
        </div>
      )}
      <div className="mb-6">
        {signedIn ? (
          <Link href={siteConfig.mainNav.changeTags.href}>
            <div className="border-b border-shark-800 p-4 text-shark-300 transition-all hover:border-green hover:text-shark-200">
              {siteConfig.mainNav.changeTags.title}
            </div>
          </Link>
        ) : (
          <Link href={siteConfig.mainNav.signIn.href}>
            <div className="border-b border-shark-800 p-4 text-shark-300 transition-all hover:border-green hover:text-shark-200">
              {siteConfig.mainNav.signIn.title}
            </div>
          </Link>
        )}
        <Link href={siteConfig.mainNav.stats.href}>
          <div className="border-b border-shark-800 p-4 text-shark-300 transition-all hover:border-green hover:text-shark-200">
            {siteConfig.mainNav.stats.title}
          </div>
        </Link>
        <Link href={siteConfig.mainNav.about.href}>
          <div className="border-b border-shark-800 p-4 text-shark-300 transition-all hover:border-green hover:text-shark-200">
            {siteConfig.mainNav.about.title}
          </div>
        </Link>
        {signedIn && (
          <Link href={siteConfig.mainNav.feedback.href}>
            <div className="border-b border-shark-800 p-4 text-shark-300 transition-all hover:border-green hover:text-shark-200">
              {siteConfig.mainNav.feedback.title}
            </div>
          </Link>
        )}
      </div>
      {signedIn && (
        <div
          className="cursor-pointer p-4 text-shark-300 transition-all hover:text-shark-200"
          onClick={() => disconnect()}
        >
          Log Out
        </div>
      )}
      <div
        className="flex cursor-pointer items-center justify-between p-4 text-shark-300 transition-colors hover:text-shark-200"
        onClick={() => onClose()}
      >
        <div>Close menu</div>
        <Image alt="X" src={xIcon} />
      </div>
    </div>
  )
}<|MERGE_RESOLUTION|>--- conflicted
+++ resolved
@@ -18,10 +18,6 @@
   const { connect, disconnect } = useWallet()
 
   return (
-<<<<<<< HEAD
-    <div className="absolute bottom-[calc(100%)] left-4 w-[351px] rounded-2xl border border-shark-700 bg-shark-950 p-6 sm:bottom-[calc(100%+8px)] sm:left-10">
-      <div onClick={() => connect()}>Test</div>
-=======
     <div
       className="absolute bottom-[calc(100%+20px)] left-5 w-[calc(100%-40px)] rounded-2xl border border-shark-700 bg-shark-950 p-6 transition-all duration-300 sm:bottom-[calc(100%+12px)] sm:left-12 sm:w-[351px]"
       style={{
@@ -30,7 +26,7 @@
         transform: open ? "translateY(0px)" : "translateY(45px)",
       }}
     >
->>>>>>> cd679963
+      <div onClick={() => connect()}>Test</div>
       {signedIn && (
         <div className="mb-6">
           <Link href={siteConfig.mainNav.addSite.href}>
