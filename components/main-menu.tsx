--- conflicted
+++ resolved
@@ -23,7 +23,6 @@
         transform: open ? "translateY(0px)" : "translateY(45px)",
       }}
     >
-<<<<<<< HEAD
       {initializingW3A ? (
         // TODO: Add spinner component
         <div className="flex justify-center">Initializing Web3Auth...</div>
@@ -32,15 +31,15 @@
           {signedIn && (
             <div className="mb-4 xs:mb-6">
               <Link href={siteConfig.mainNav.addSite.href}>
-                <div className="flex items-center justify-between border-b border-shark-800 p-3 xs:p-4 transition-all hover:border-c4-green">
-                  <div className="text-sm xs:text-base w-full bg-c4-gradient-separator bg-clip-text text-transparent">
+                <div className="flex items-center justify-between border-b border-shark-800 p-3 transition-all hover:border-c4-green xs:p-4">
+                  <div className="w-full bg-c4-gradient-separator bg-clip-text text-sm text-transparent xs:text-base">
                     {siteConfig.mainNav.addSite.title}
                   </div>
                   <Image alt="Browser" src={browserIcon} />
                 </div>
               </Link>
               <Link href={siteConfig.mainNav.dashboard.href}>
-                <div className="p-3 xs:p-4 text-sm xs:text-base border-b border-shark-800 p-4 text-shark-300 transition-all hover:border-c4-green hover:text-shark-200">
+                <div className="border-b border-shark-800 p-3 text-sm text-shark-300 transition-all hover:border-c4-green hover:text-shark-200 xs:p-4 xs:text-base">
                   {siteConfig.mainNav.dashboard.title}
                 </div>
               </Link>
@@ -49,13 +48,13 @@
           <div className="mb-4 xs:mb-6">
             {signedIn ? (
               <Link href={siteConfig.mainNav.changeTags.href}>
-                <div className="p-3 xs:p-4 text-sm xs:text-base border-b border-shark-800 p-4 text-shark-300 transition-all hover:border-c4-green hover:text-shark-200">
+                <div className="border-b border-shark-800 p-3 text-sm text-shark-300 transition-all hover:border-c4-green hover:text-shark-200 xs:p-4 xs:text-base">
                   {siteConfig.mainNav.changeTags.title}
                 </div>
               </Link>
             ) : (
               <div
-                className="p-3 xs:p-4 text-sm xs:text-base border-b border-shark-800 cursor-pointer p-4 text-shark-300 transition-all hover:border-c4-green hover:text-shark-200"
+                className="cursor-pointer border-b border-shark-800 p-3 text-sm text-shark-300 transition-all hover:border-c4-green hover:text-shark-200 xs:p-4 xs:text-base"
                 onClick={() => {
                   signIn()
                   onClose()
@@ -65,18 +64,18 @@
               </div>
             )}
             <Link href={siteConfig.mainNav.stats.href}>
-              <div className="p-3 xs:p-4 text-sm xs:text-base border-b border-shark-800 p-4 text-shark-300 transition-all hover:border-c4-green hover:text-shark-200">
+              <div className="border-b border-shark-800 p-3 text-sm text-shark-300 transition-all hover:border-c4-green hover:text-shark-200 xs:p-4 xs:text-base">
                 {siteConfig.mainNav.stats.title}
               </div>
             </Link>
             <Link href={siteConfig.mainNav.about.href}>
-              <div className="p-3 xs:p-4 text-sm xs:text-base border-b border-shark-800 p-4 text-shark-300 transition-all hover:border-c4-green hover:text-shark-200">
+              <div className="border-b border-shark-800 p-3 text-sm text-shark-300 transition-all hover:border-c4-green hover:text-shark-200 xs:p-4 xs:text-base">
                 {siteConfig.mainNav.about.title}
               </div>
             </Link>
             {signedIn && (
               <Link href={siteConfig.mainNav.feedback.href}>
-                <div className="p-3 xs:p-4 text-sm xs:text-base border-b border-shark-800 p-4 text-shark-300 transition-all hover:border-c4-green hover:text-shark-200">
+                <div className="border-b border-shark-800 p-3 text-sm text-shark-300 transition-all hover:border-c4-green hover:text-shark-200 xs:p-4 xs:text-base">
                   {siteConfig.mainNav.feedback.title}
                 </div>
               </Link>
@@ -84,7 +83,7 @@
           </div>
           {signedIn && (
             <div
-              className="p-3 xs:p-4 text-sm xs:text-base cursor-pointer p-4 text-shark-300 transition-all hover:text-shark-200"
+              className="cursor-pointer p-3 text-sm text-shark-300 transition-all hover:text-shark-200 xs:p-4 xs:text-base"
               onClick={() => {
                 signOut()
                 onClose()
@@ -94,7 +93,7 @@
             </div>
           )}
           <div
-            className="p-3 xs:p-4 text-sm xs:text-base flex cursor-pointer items-center justify-between p-4 text-shark-300 transition-colors hover:text-shark-200"
+            className="flex cursor-pointer items-center justify-between p-3 text-sm text-shark-300 transition-colors hover:text-shark-200 xs:p-4 xs:text-base"
             onClick={() => onClose()}
           >
             <div>Close menu</div>
@@ -102,69 +101,6 @@
           </div>
         </>
       )}
-=======
-      {signedIn && (
-        <div className="mb-4 xs:mb-6">
-          <Link href={siteConfig.mainNav.addSite.href}>
-            <div className="flex items-center justify-between border-b border-shark-800 p-3 transition-all hover:border-c4-green xs:p-4">
-              <div className="w-full bg-c4-gradient-separator bg-clip-text text-sm text-transparent xs:text-base">
-                {siteConfig.mainNav.addSite.title}
-              </div>
-              <Image alt="Browser" src={browserIcon} />
-            </div>
-          </Link>
-          <Link href={siteConfig.mainNav.dashboard.href}>
-            <div className="border-b border-shark-800 p-3 text-sm text-shark-300 transition-all hover:border-c4-green hover:text-shark-200 xs:p-4 xs:text-base">
-              {siteConfig.mainNav.dashboard.title}
-            </div>
-          </Link>
-        </div>
-      )}
-      <div className="mb-4 xs:mb-6">
-        {signedIn ? (
-          <Link href={siteConfig.mainNav.changeTags.href}>
-            <div className="border-b border-shark-800 p-3 text-sm text-shark-300 transition-all hover:border-c4-green hover:text-shark-200 xs:p-4 xs:text-base">
-              {siteConfig.mainNav.changeTags.title}
-            </div>
-          </Link>
-        ) : (
-          <Link href={siteConfig.mainNav.signIn.href}>
-            <div className="border-b border-shark-800 p-3 text-sm text-shark-300 transition-all hover:border-c4-green hover:text-shark-200 xs:p-4 xs:text-base">
-              {siteConfig.mainNav.signIn.title}
-            </div>
-          </Link>
-        )}
-        <Link href={siteConfig.mainNav.stats.href}>
-          <div className="border-b border-shark-800 p-3 text-sm text-shark-300 transition-all hover:border-c4-green hover:text-shark-200 xs:p-4 xs:text-base">
-            {siteConfig.mainNav.stats.title}
-          </div>
-        </Link>
-        <Link href={siteConfig.mainNav.about.href}>
-          <div className="border-b border-shark-800 p-3 text-sm text-shark-300 transition-all hover:border-c4-green hover:text-shark-200 xs:p-4 xs:text-base">
-            {siteConfig.mainNav.about.title}
-          </div>
-        </Link>
-        {signedIn && (
-          <Link href={siteConfig.mainNav.feedback.href}>
-            <div className="border-b border-shark-800 p-3 text-sm text-shark-300 transition-all hover:border-c4-green hover:text-shark-200 xs:p-4 xs:text-base">
-              {siteConfig.mainNav.feedback.title}
-            </div>
-          </Link>
-        )}
-      </div>
-      {signedIn && (
-        <div className="cursor-pointer p-3 text-sm text-shark-300 transition-all hover:text-shark-200 xs:p-4 xs:text-base">
-          Log Out
-        </div>
-      )}
-      <div
-        className="flex cursor-pointer items-center justify-between p-3 text-sm text-shark-300 transition-colors hover:text-shark-200 xs:p-4 xs:text-base"
-        onClick={() => onClose()}
-      >
-        <div>Close menu</div>
-        <Image alt="X" src={xIcon} />
-      </div>
->>>>>>> 9896fec0
     </div>
   )
 }