import Image from "next/image"
import Link from "next/link"
import browserIcon from "@/assets/browser-icon.svg"
import xIcon from "@/assets/x-icon.svg"
import { useAuth } from "@/contexts/AuthContext"

import { siteConfig } from "@/config/site"

interface MainMenuProps {
  open: boolean
  onClose: () => void
}

export default function MainMenu({ open, onClose }: MainMenuProps) {
  const { initializingW3A, signIn, signedIn, signOut } = useAuth()

  return (
    <div
      className="absolute bottom-[calc(100%+20px)] left-5 w-[calc(100%-40px)] rounded-2xl border border-shark-700 bg-shark-950 p-6 transition-all duration-300 sm:bottom-[calc(100%+12px)] sm:left-12 sm:w-[351px]"
      style={{
        opacity: open ? 1 : 0,
        pointerEvents: open ? "auto" : "none",
        transform: open ? "translateY(0px)" : "translateY(45px)",
      }}
    >
<<<<<<< HEAD
      {initializingW3A ? (
        // TODO: Add spinner component
        <div className="flex justify-center">Initializing Web3Auth...</div>
      ) : (
        <>
          {signedIn && (
            <div className="mb-6">
              <Link href={siteConfig.mainNav.addSite.href}>
                <div className="flex items-center justify-between border-b border-shark-800 p-4 transition-all hover:border-green">
                  <div className="w-full bg-c4-gradient-separator bg-clip-text text-transparent">
                    {siteConfig.mainNav.addSite.title}
                  </div>
                  <Image alt="Browser" src={browserIcon} />
                </div>
              </Link>
              <Link href={siteConfig.mainNav.dashboard.href}>
                <div className="border-b border-shark-800 p-4 text-shark-300 transition-all hover:border-green hover:text-shark-200">
                  {siteConfig.mainNav.dashboard.title}
                </div>
              </Link>
            </div>
          )}
          <div className="mb-6">
            {signedIn ? (
              <Link href={siteConfig.mainNav.changeTags.href}>
                <div className="border-b border-shark-800 p-4 text-shark-300 transition-all hover:border-green hover:text-shark-200">
                  {siteConfig.mainNav.changeTags.title}
                </div>
              </Link>
            ) : (
              <div
                className="border-b border-shark-800 cursor-pointer p-4 text-shark-300 transition-all hover:border-green hover:text-shark-200"
                onClick={() => {
                  signIn()
                  onClose()
                }}
              >
                Sign In / Sign Up
              </div>
            )}
            <Link href={siteConfig.mainNav.stats.href}>
              <div className="border-b border-shark-800 p-4 text-shark-300 transition-all hover:border-green hover:text-shark-200">
                {siteConfig.mainNav.stats.title}
              </div>
            </Link>
            <Link href={siteConfig.mainNav.about.href}>
              <div className="border-b border-shark-800 p-4 text-shark-300 transition-all hover:border-green hover:text-shark-200">
                {siteConfig.mainNav.about.title}
              </div>
            </Link>
            {signedIn && (
              <Link href={siteConfig.mainNav.feedback.href}>
                <div className="border-b border-shark-800 p-4 text-shark-300 transition-all hover:border-green hover:text-shark-200">
                  {siteConfig.mainNav.feedback.title}
                </div>
              </Link>
            )}
          </div>
          {signedIn && (
            <div
              className="cursor-pointer p-4 text-shark-300 transition-all hover:text-shark-200"
              onClick={() => {
                signOut()
                onClose()
              }}
            >
              Log Out
            </div>
          )}
          <div
            className="flex cursor-pointer items-center justify-between p-4 text-shark-300 transition-colors hover:text-shark-200"
            onClick={() => onClose()}
          >
            <div>Close menu</div>
            <Image alt="X" src={xIcon} />
          </div>
        </>
      )}
=======
      {signedIn && (
        <div className="mb-4 xs:mb-6">
          <Link href={siteConfig.mainNav.addSite.href}>
            <div className="flex items-center justify-between border-b border-shark-800 p-3 xs:p-4 transition-all hover:border-green">
              <div className="text-sm xs:text-base w-full bg-c4-gradient-separator bg-clip-text text-transparent">
                {siteConfig.mainNav.addSite.title}
              </div>
              <Image alt="Browser" src={browserIcon} />
            </div>
          </Link>
          <Link href={siteConfig.mainNav.dashboard.href}>
            <div className="p-3 xs:p-4 text-sm xs:text-base border-b border-shark-800 p-4 text-shark-300 transition-all hover:border-green hover:text-shark-200">
              {siteConfig.mainNav.dashboard.title}
            </div>
          </Link>
        </div>
      )}
      <div className="mb-4 xs:mb-6">
        {signedIn ? (
          <Link href={siteConfig.mainNav.changeTags.href}>
            <div className="p-3 xs:p-4 text-sm xs:text-base border-b border-shark-800 p-4 text-shark-300 transition-all hover:border-green hover:text-shark-200">
              {siteConfig.mainNav.changeTags.title}
            </div>
          </Link>
        ) : (
          <Link href={siteConfig.mainNav.signIn.href}>
            <div className="p-3 xs:p-4 text-sm xs:text-base border-b border-shark-800 p-4 text-shark-300 transition-all hover:border-green hover:text-shark-200">
              {siteConfig.mainNav.signIn.title}
            </div>
          </Link>
        )}
        <Link href={siteConfig.mainNav.stats.href}>
          <div className="p-3 xs:p-4 text-sm xs:text-base border-b border-shark-800 p-4 text-shark-300 transition-all hover:border-green hover:text-shark-200">
            {siteConfig.mainNav.stats.title}
          </div>
        </Link>
        <Link href={siteConfig.mainNav.about.href}>
          <div className="p-3 xs:p-4 text-sm xs:text-base border-b border-shark-800 p-4 text-shark-300 transition-all hover:border-green hover:text-shark-200">
            {siteConfig.mainNav.about.title}
          </div>
        </Link>
        {signedIn && (
          <Link href={siteConfig.mainNav.feedback.href}>
            <div className="p-3 xs:p-4 text-sm xs:text-base border-b border-shark-800 p-4 text-shark-300 transition-all hover:border-green hover:text-shark-200">
              {siteConfig.mainNav.feedback.title}
            </div>
          </Link>
        )}
      </div>
      {signedIn && (
        <div className="p-3 xs:p-4 text-sm xs:text-base cursor-pointer p-4 text-shark-300 transition-all hover:text-shark-200">
          Log Out
        </div>
      )}
      <div
        className="p-3 xs:p-4 text-sm xs:text-base flex cursor-pointer items-center justify-between p-4 text-shark-300 transition-colors hover:text-shark-200"
        onClick={() => onClose()}
      >
        <div>Close menu</div>
        <Image alt="X" src={xIcon} />
      </div>
>>>>>>> e812c1d9
    </div>
  )
}<|MERGE_RESOLUTION|>--- conflicted
+++ resolved
@@ -23,60 +23,60 @@
         transform: open ? "translateY(0px)" : "translateY(45px)",
       }}
     >
-<<<<<<< HEAD
+      {" "}
       {initializingW3A ? (
         // TODO: Add spinner component
         <div className="flex justify-center">Initializing Web3Auth...</div>
       ) : (
         <>
           {signedIn && (
-            <div className="mb-6">
+            <div className="mb-4 xs:mb-6">
               <Link href={siteConfig.mainNav.addSite.href}>
-                <div className="flex items-center justify-between border-b border-shark-800 p-4 transition-all hover:border-green">
-                  <div className="w-full bg-c4-gradient-separator bg-clip-text text-transparent">
+                <div className="flex items-center justify-between border-b border-shark-800 p-3 xs:p-4 transition-all hover:border-green">
+                  <div className="text-sm xs:text-base w-full bg-c4-gradient-separator bg-clip-text text-transparent">
                     {siteConfig.mainNav.addSite.title}
                   </div>
                   <Image alt="Browser" src={browserIcon} />
                 </div>
               </Link>
               <Link href={siteConfig.mainNav.dashboard.href}>
-                <div className="border-b border-shark-800 p-4 text-shark-300 transition-all hover:border-green hover:text-shark-200">
+                <div className="p-3 xs:p-4 text-sm xs:text-base border-b border-shark-800 p-4 text-shark-300 transition-all hover:border-green hover:text-shark-200">
                   {siteConfig.mainNav.dashboard.title}
                 </div>
               </Link>
             </div>
           )}
-          <div className="mb-6">
+          <div className="mb-4 xs:mb-6">
             {signedIn ? (
               <Link href={siteConfig.mainNav.changeTags.href}>
-                <div className="border-b border-shark-800 p-4 text-shark-300 transition-all hover:border-green hover:text-shark-200">
+                <div className="p-3 xs:p-4 text-sm xs:text-base border-b border-shark-800 p-4 text-shark-300 transition-all hover:border-green hover:text-shark-200">
                   {siteConfig.mainNav.changeTags.title}
                 </div>
               </Link>
             ) : (
               <div
-                className="border-b border-shark-800 cursor-pointer p-4 text-shark-300 transition-all hover:border-green hover:text-shark-200"
+                className="p-3 xs:p-4 text-sm xs:text-base border-b border-shark-800 cursor-pointer p-4 text-shark-300 transition-all hover:border-green hover:text-shark-200"
                 onClick={() => {
                   signIn()
                   onClose()
                 }}
               >
-                Sign In / Sign Up
+                Sign in / Sign up
               </div>
             )}
             <Link href={siteConfig.mainNav.stats.href}>
-              <div className="border-b border-shark-800 p-4 text-shark-300 transition-all hover:border-green hover:text-shark-200">
+              <div className="p-3 xs:p-4 text-sm xs:text-base border-b border-shark-800 p-4 text-shark-300 transition-all hover:border-green hover:text-shark-200">
                 {siteConfig.mainNav.stats.title}
               </div>
             </Link>
             <Link href={siteConfig.mainNav.about.href}>
-              <div className="border-b border-shark-800 p-4 text-shark-300 transition-all hover:border-green hover:text-shark-200">
+              <div className="p-3 xs:p-4 text-sm xs:text-base border-b border-shark-800 p-4 text-shark-300 transition-all hover:border-green hover:text-shark-200">
                 {siteConfig.mainNav.about.title}
               </div>
             </Link>
             {signedIn && (
               <Link href={siteConfig.mainNav.feedback.href}>
-                <div className="border-b border-shark-800 p-4 text-shark-300 transition-all hover:border-green hover:text-shark-200">
+                <div className="p-3 xs:p-4 text-sm xs:text-base border-b border-shark-800 p-4 text-shark-300 transition-all hover:border-green hover:text-shark-200">
                   {siteConfig.mainNav.feedback.title}
                 </div>
               </Link>
@@ -84,7 +84,7 @@
           </div>
           {signedIn && (
             <div
-              className="cursor-pointer p-4 text-shark-300 transition-all hover:text-shark-200"
+              className="p-3 xs:p-4 text-sm xs:text-base cursor-pointer p-4 text-shark-300 transition-all hover:text-shark-200"
               onClick={() => {
                 signOut()
                 onClose()
@@ -94,7 +94,7 @@
             </div>
           )}
           <div
-            className="flex cursor-pointer items-center justify-between p-4 text-shark-300 transition-colors hover:text-shark-200"
+            className="p-3 xs:p-4 text-sm xs:text-base flex cursor-pointer items-center justify-between p-4 text-shark-300 transition-colors hover:text-shark-200"
             onClick={() => onClose()}
           >
             <div>Close menu</div>
@@ -102,69 +102,6 @@
           </div>
         </>
       )}
-=======
-      {signedIn && (
-        <div className="mb-4 xs:mb-6">
-          <Link href={siteConfig.mainNav.addSite.href}>
-            <div className="flex items-center justify-between border-b border-shark-800 p-3 xs:p-4 transition-all hover:border-green">
-              <div className="text-sm xs:text-base w-full bg-c4-gradient-separator bg-clip-text text-transparent">
-                {siteConfig.mainNav.addSite.title}
-              </div>
-              <Image alt="Browser" src={browserIcon} />
-            </div>
-          </Link>
-          <Link href={siteConfig.mainNav.dashboard.href}>
-            <div className="p-3 xs:p-4 text-sm xs:text-base border-b border-shark-800 p-4 text-shark-300 transition-all hover:border-green hover:text-shark-200">
-              {siteConfig.mainNav.dashboard.title}
-            </div>
-          </Link>
-        </div>
-      )}
-      <div className="mb-4 xs:mb-6">
-        {signedIn ? (
-          <Link href={siteConfig.mainNav.changeTags.href}>
-            <div className="p-3 xs:p-4 text-sm xs:text-base border-b border-shark-800 p-4 text-shark-300 transition-all hover:border-green hover:text-shark-200">
-              {siteConfig.mainNav.changeTags.title}
-            </div>
-          </Link>
-        ) : (
-          <Link href={siteConfig.mainNav.signIn.href}>
-            <div className="p-3 xs:p-4 text-sm xs:text-base border-b border-shark-800 p-4 text-shark-300 transition-all hover:border-green hover:text-shark-200">
-              {siteConfig.mainNav.signIn.title}
-            </div>
-          </Link>
-        )}
-        <Link href={siteConfig.mainNav.stats.href}>
-          <div className="p-3 xs:p-4 text-sm xs:text-base border-b border-shark-800 p-4 text-shark-300 transition-all hover:border-green hover:text-shark-200">
-            {siteConfig.mainNav.stats.title}
-          </div>
-        </Link>
-        <Link href={siteConfig.mainNav.about.href}>
-          <div className="p-3 xs:p-4 text-sm xs:text-base border-b border-shark-800 p-4 text-shark-300 transition-all hover:border-green hover:text-shark-200">
-            {siteConfig.mainNav.about.title}
-          </div>
-        </Link>
-        {signedIn && (
-          <Link href={siteConfig.mainNav.feedback.href}>
-            <div className="p-3 xs:p-4 text-sm xs:text-base border-b border-shark-800 p-4 text-shark-300 transition-all hover:border-green hover:text-shark-200">
-              {siteConfig.mainNav.feedback.title}
-            </div>
-          </Link>
-        )}
-      </div>
-      {signedIn && (
-        <div className="p-3 xs:p-4 text-sm xs:text-base cursor-pointer p-4 text-shark-300 transition-all hover:text-shark-200">
-          Log Out
-        </div>
-      )}
-      <div
-        className="p-3 xs:p-4 text-sm xs:text-base flex cursor-pointer items-center justify-between p-4 text-shark-300 transition-colors hover:text-shark-200"
-        onClick={() => onClose()}
-      >
-        <div>Close menu</div>
-        <Image alt="X" src={xIcon} />
-      </div>
->>>>>>> e812c1d9
     </div>
   )
 }