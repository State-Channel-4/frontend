"use client"

import { useEffect, useMemo, useState } from "react"
import Image from "next/image"
import { usePathname, useRouter } from "next/navigation"
import EmptyHeart from "@/assets/empty-heart.svg"
import FilledHeart from "@/assets/filled-heart.svg"
import { useAuth } from "@/contexts/AuthContext"
import { C4Content } from "@/types"

import Channel4Icon from "../assets/channel-4-icon-v2.svg"
import MainMenu from "./main-menu"
import SiteDetails from "./site-details"
import { Button } from "./ui/button"
import { Popover, PopoverContent, PopoverTrigger } from "./ui/popover"

interface ToolbarProps {
  changeSite?: () => void
  currentSite?: C4Content | null
  isLoading?: boolean
  likeOrUnlike?: (contentId: string) => void
  userLikes?: string[]
}

const Toolbar = ({
  changeSite,
  currentSite,
  isLoading,
  likeOrUnlike,
  userLikes,
}: ToolbarProps) => {
  const { signedIn } = useAuth()
  const [showMenu, setShowMenu] = useState(false)
  const [showSiteDetails, setShowSiteDetails] = useState(false)
  const path = usePathname()
  const router = useRouter()

  const isDiscover = useMemo(() => {
    return path === "/discover"
  }, [path])

  const hasLiked = useMemo(() => {
    if (!signedIn || !currentSite || !userLikes) return false
    return userLikes.includes(currentSite._id)
  }, [currentSite, signedIn, userLikes])

  const labelText = useMemo(() => {
    // Map route to toolbar label
    const labelMap: { [path: string]: string } = {
      "/browse": "Browse topics",
<<<<<<< HEAD
      "/dashboard": "Dashboard",
=======
>>>>>>> e1350452
      "/landing": "Welcome to Channel 4",
      "/submit-url": "Add a website",
    }

    if (isDiscover) {
      return isLoading
        ? "Loading sites..."
        : currentSite?.title ?? "Site name not avaialable."
    }
    return labelMap[path]
  }, [currentSite, isDiscover, isLoading, path])

  const togglePopup = (option: string) => {
    if (option === "navigation") {
      setShowMenu(!showMenu)
      setShowSiteDetails(false)
    } else {
      setShowSiteDetails(!showSiteDetails)
      setShowMenu(false)
    }
  }

  useEffect(() => {
    setShowMenu(false)
  }, [path])

  return (
    <div className="relative flex items-center justify-between gap-4 px-4 py-2 md:px-8 md:py-6">
      <div className="flex min-w-0 items-center gap-4">
        <div
          className="shrink-0 cursor-pointer select-none rounded-full p-2.5 shadow-menuShadow duration-500 ease-in-out hover:-translate-y-1 hover:shadow-c4-green/70 active:scale-90 md:p-4"
          onClick={() => togglePopup("navigation")}
          title="Menu"
        >
          <Image
            className="h-6 w-6 md:h-10 md:w-10"
            priority
            src={Channel4Icon}
            alt="Channel 4 icon black"
          />
        </div>
        <div className="min-w-0">
          <div className="truncate font-medium">{labelText}</div>
          {isDiscover && !isLoading && currentSite && (
            <button
              className="truncate text-xs text-shark-300"
              onClick={() => togglePopup("site-details")}
            >
              {showSiteDetails ? "Hide details" : "See details"}
            </button>
          )}
        </div>
      </div>
      <div className="flex shrink-0 items-center gap-8">
        {isDiscover && !isLoading && currentSite && (
          <Popover>
            <PopoverTrigger
              className="relative flex cursor-pointer items-center gap-2 text-sm disabled:cursor-not-allowed"
              onClick={() => {
                if (!signedIn) return
                currentSite && likeOrUnlike && likeOrUnlike(currentSite._id)
              }}
            >
              <Image
                alt="Like"
                className="h-4 w-4"
                src={hasLiked ? FilledHeart : EmptyHeart}
              />
              <div>{currentSite?.likes}</div>
            </PopoverTrigger>
            {!signedIn && (
              <PopoverContent
                className="w-fit rounded-lg border border-shark-800 bg-shark-950 p-4 text-center text-sm text-shark-50"
                side="top"
                sideOffset={15}
              >
                Please sign in to like this.
              </PopoverContent>
            )}
          </Popover>
        )}
        <Button
          className="h-auto bg-c4-gradient-green px-6 py-2 duration-200 ease-out hover:translate-x-1 hover:bg-c4-gradient-green-rev md:px-16"
          onClick={() =>
            isDiscover && changeSite ? changeSite() : router.push("discover")
          }
        >
          {isDiscover ? "Next" : "Start watching"}
        </Button>
      </div>
      <MainMenu onClose={() => setShowMenu(false)} open={showMenu} />
      {isDiscover && currentSite && (
        <SiteDetails
          currentSite={currentSite}
          open={showSiteDetails}
          onClose={() => setShowSiteDetails(false)}
        />
      )}
    </div>
  )
}

export default Toolbar<|MERGE_RESOLUTION|>--- conflicted
+++ resolved
@@ -48,10 +48,7 @@
     // Map route to toolbar label
     const labelMap: { [path: string]: string } = {
       "/browse": "Browse topics",
-<<<<<<< HEAD
       "/dashboard": "Dashboard",
-=======
->>>>>>> e1350452
       "/landing": "Welcome to Channel 4",
       "/submit-url": "Add a website",
     }
