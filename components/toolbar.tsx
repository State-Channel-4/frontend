--- conflicted
+++ resolved
@@ -47,11 +47,8 @@
   const labelText = useMemo(() => {
     // Map route to toolbar label
     const labelMap: { [path: string]: string } = {
-<<<<<<< HEAD
       "/browse": "Browse topics",
       "/dashboard": "Dashboard",
-=======
->>>>>>> 63f300ba
       "/landing": "Welcome to Channel 4",
       "/submit-url": "Add a website",
     }
